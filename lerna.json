--- conflicted
+++ resolved
@@ -1,13 +1,6 @@
 {
-<<<<<<< HEAD
   "$schema": "node_modules/lerna/schemas/lerna-schema.json",
   "useWorkspaces": true,
   "useNx": false,
-  "version": "0.2.8-alpha.0"
-=======
-  "packages": [
-    "packages/*"
-  ],
   "version": "0.2.13"
->>>>>>> 52ef29f3
 }