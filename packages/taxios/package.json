{
  "name": "@simplesmiler/taxios",
  "version": "0.2.13",
  "description": "Typed wrapper around axios",
  "keywords": [
    "typescript",
    "types",
    "typed",
    "axios"
  ],
  "publishConfig": {
    "access": "public"
  },
  "author": "Denis Karabaza <denis.karabaza@gmail.com>",
  "homepage": "https://github.com/simplesmiler/taxios/packages/taxios",
  "license": "ISC",
  "main": "dist/index.js",
  "types": "dist/index.d.ts",
  "files": [
    "dist/**",
    "src/**"
  ],
  "repository": {
    "type": "git",
    "url": "git+ssh://git@github.com/simplesmiler/taxios.git"
  },
  "scripts": {
    "build": "npm run clean && npm run compile",
    "clean": "shx rm -rf ./dist",
    "compile": "tsc -p tsconfig.build.json"
  },
  "dependencies": {
<<<<<<< HEAD
    "@types/qs": "^6.9.7",
    "@types/url-join": "^4.0.1",
    "qs": "^6.11.0",
    "type-fest": "^3.5.1",
=======
    "@types/qs": "^6.9.4",
    "@types/url-join": "^4.0.0",
    "qs": "^6.9.4",
    "type-fest": "^0.16.0",
>>>>>>> 52ef29f3
    "url-join": "^4.0.1"
  },
  "peerDependencies": {
    "axios": ">=0.19 <1.0.0"
  },
  "devDependencies": {
<<<<<<< HEAD
    "@types/node": "^18.11.18",
    "axios": "^0.27.2",
    "shx": "^0.3.4",
    "typescript": "^4.9.4"
=======
    "axios": "^0.27.2",
    "shx": "^0.3.2",
    "typescript": "^3.9.7"
>>>>>>> 52ef29f3
  },
  "bugs": {
    "url": "https://github.com/simplesmiler/taxios/issues"
  },
  "gitHead": "d94ed5bbc537494d69d475de4e88321f6b1194c4"
}<|MERGE_RESOLUTION|>--- conflicted
+++ resolved
@@ -30,33 +30,20 @@
     "compile": "tsc -p tsconfig.build.json"
   },
   "dependencies": {
-<<<<<<< HEAD
     "@types/qs": "^6.9.7",
     "@types/url-join": "^4.0.1",
     "qs": "^6.11.0",
     "type-fest": "^3.5.1",
-=======
-    "@types/qs": "^6.9.4",
-    "@types/url-join": "^4.0.0",
-    "qs": "^6.9.4",
-    "type-fest": "^0.16.0",
->>>>>>> 52ef29f3
     "url-join": "^4.0.1"
   },
   "peerDependencies": {
     "axios": ">=0.19 <1.0.0"
   },
   "devDependencies": {
-<<<<<<< HEAD
     "@types/node": "^18.11.18",
     "axios": "^0.27.2",
     "shx": "^0.3.4",
     "typescript": "^4.9.4"
-=======
-    "axios": "^0.27.2",
-    "shx": "^0.3.2",
-    "typescript": "^3.9.7"
->>>>>>> 52ef29f3
   },
   "bugs": {
     "url": "https://github.com/simplesmiler/taxios/issues"
