--- conflicted
+++ resolved
@@ -4,7 +4,6 @@
 The format is based on [Keep a Changelog](https://keepachangelog.com/en/1.0.0/),
 and this project adheres to [Semantic Versioning](https://semver.org/spec/v2.0.0.html).
 
-<<<<<<< HEAD
 ## Unreleased
 ### Breaking
 - TypeScript 4.3 is now required (due to ts-morph 11+).
@@ -13,12 +12,11 @@
 ### Changed
 - Lerna bumped to `^6.3.0`, switched to native npm workspaces.
 - `src` is now shipped with `taxios-generate` too.
-=======
+
 ## 0.2.15
 ### Fixed
 - OpenAPI 3.1.0 is fully supported now.
 - Line endings in the built files are now forced to be LF instead of being platform dependent.
->>>>>>> 672a90ef
 
 ## 0.2.14
 ### Added
